/*
 * SPDX-FileCopyrightText: Copyright (c) 2022-2024 NVIDIA CORPORATION & AFFILIATES. All rights
 * reserved. SPDX-License-Identifier: Apache-2.0
 *
 * Licensed under the Apache License, Version 2.0 (the "License");
 * you may not use this file except in compliance with the License.
 * You may obtain a copy of the License at
 *
 * http://www.apache.org/licenses/LICENSE-2.0
 *
 * Unless required by applicable law or agreed to in writing, software
 * distributed under the License is distributed on an "AS IS" BASIS,
 * WITHOUT WARRANTIES OR CONDITIONS OF ANY KIND, either express or implied.
 * See the License for the specific language governing permissions and
 * limitations under the License.
 */

#include <pybind11/numpy.h>
#include <pybind11/pybind11.h>
#include <pybind11/stl.h>
#include <iostream>

#include <chrono>
#include <filesystem>
#include <iostream>
#include <map>
#include <string>

#include <spdlog/spdlog.h>

#include "raysim/core/hitable.hpp"
#include "raysim/core/material.hpp"
#include "raysim/core/raytracing_ultrasound_simulator.hpp"
#include "raysim/core/ultrasound_probe.hpp"
#include "raysim/core/world.hpp"
#include "raysim/core/write_image.hpp"
#include "raysim/cuda/cuda_helper.hpp"

namespace py = pybind11;

// Helper function to convert numpy array to float3
float3 numpy_to_float3(py::array_t<float> array) {
  auto buf = array.request();
  if (buf.ndim != 1 || buf.shape[0] != 3) {
    throw std::runtime_error("numpy array must have shape (3,)");
  }
  float* ptr = static_cast<float*>(buf.ptr);
  return make_float3(ptr[0], ptr[1], ptr[2]);
}

// Helper function to convert float3 to numpy array
py::array_t<float> float3_to_numpy(float3 vec) {
  auto result = py::array_t<float>(3);
  auto buf = result.request();
  float* ptr = static_cast<float*>(buf.ptr);
  ptr[0] = vec.x;
  ptr[1] = vec.y;
  ptr[2] = vec.z;
  return result;
}

PYBIND11_MODULE(ray_sim_python, m) {
  m.doc() = R"pbdoc(
        Raytracing-based ultrasound simulator

        This module provides a CUDA-accelerated ultrasound simulation framework.
        It allows for realistic simulation of ultrasound imaging by raytracing through
        3D meshes with different material properties.

        Key Classes:
            - Materials: Manages acoustic material properties
            - World: Contains the 3D scene geometry
            - Pose: Represents 3D position and orientation
            - UltrasoundProbe: Defines the ultrasound probe parameters
            - RaytracingUltrasoundSimulator: Main simulation engine
    )pbdoc";

  // Bind Pose class
  py::class_<raysim::Pose>(m, "Pose", R"pbdoc(
        Represents a 3D pose with position and rotation.

        Args:
            position (array-like): 3D position vector [x, y, z]. Can be a list or numpy array.
            rotation (array-like): 3D rotation vector [roll, pitch, yaw] in radians. Can be a list or numpy array.

        Examples:
            Using numpy arrays:
            >>> pose = Pose(position=np.array([0, 0, 0]), rotation=np.array([0, np.pi, 0]))

            Using lists:
            >>> pose = Pose([0, 0, 0], [0, np.pi, 0])

            Using keyword arguments with lists:
            >>> pose = Pose(position=[0, 0, 0], rotation=[0, np.pi, 0])
    )pbdoc")
      .def(py::init([](py::array_t<float> position, py::array_t<float> rotation) {
             return std::make_unique<raysim::Pose>(numpy_to_float3(position),
                                                   numpy_to_float3(rotation));
           }),
           py::arg("position"),
           py::arg("rotation"),
           R"pbdoc(
        Initialize a new Pose.

        Args:
            position (np.ndarray): 3D position vector [x, y, z]
            rotation (np.ndarray): 3D rotation vector [roll, pitch, yaw] in radians
      )pbdoc")
      .def_property(
          "position",
          [](const raysim::Pose& self) { return float3_to_numpy(self.position_); },
          [](raysim::Pose& self, py::array_t<float> position) {
            self.position_ = numpy_to_float3(position);
          },
          "3D position vector [x, y, z]")
      .def_property(
          "rotation",
          [](const raysim::Pose& self) { return float3_to_numpy(self.rotation_); },
          [](raysim::Pose& self, py::array_t<float> rotation) {
            self.rotation_ = numpy_to_float3(rotation);
          },
          "3D rotation vector [roll, pitch, yaw] in radians");

  // Bind Material class
  py::class_<raysim::Material>(m, "Material", R"pbdoc(
        Represents acoustic material properties for ultrasound simulation.

        Properties:
            - impedance: Acoustic impedance (MRayl)
            - attenuation: Attenuation coefficient (dB/cm/MHz)
            - speed_of_sound: Speed of sound in material (m/s)
            - mu0: Scattering coefficient
            - mu1: Scattering coefficient
            - sigma: Surface roughness
            - specularity: Specularity coefficient
    )pbdoc")
      .def(py::init<float, float, float, float, float, float, float>(),
           py::arg("impedance"),
           py::arg("attenuation"),
           py::arg("speed_of_sound"),
           py::arg("mu0") = 0.f,
           py::arg("mu1") = 0.f,
           py::arg("sigma") = 0.f,
           py::arg("specularity") = 1.f)
      .def_readwrite("impedance_", &raysim::Material::impedance_, "Acoustic impedance (MRayl)")
      .def_readwrite(
          "attenuation_", &raysim::Material::attenuation_, "Attenuation coefficient (dB/cm/MHz)")
      .def_readwrite("speed_of_sound_", &raysim::Material::speed_of_sound_, "Speed of sound (m/s)")
      .def_readwrite("mu0_", &raysim::Material::mu0_, "Scattering coefficient mu0")
      .def_readwrite("mu1_", &raysim::Material::mu1_, "Scattering coefficient mu1")
      .def_readwrite("sigma_", &raysim::Material::sigma_, "Surface roughness")
      .def_readwrite("specularity_", &raysim::Material::specularity_, "Specularity coefficient")
      .def("density", &raysim::Material::density, "Calculate material density from impedance");

  // Bind Materials class
  py::class_<raysim::Materials>(m, "Materials", R"pbdoc(
        Manages a collection of acoustic materials for simulation.

        Provides predefined materials like:
            - water
            - fat
            - muscle
            - liver
            - bone
            - blood
    )pbdoc")
      .def(py::init<>())
      .def("get_index", &raysim::Materials::get_index, R"pbdoc(
        Get the index of a predefined material.

        Args:
            name (str): Material name (e.g., "water", "fat", "muscle", "liver", "bone", "blood")

        Returns:
            int: Material index for use in World objects
      )pbdoc");

  // Bind World class
  py::class_<raysim::World>(m, "World", R"pbdoc(
        Represents the 3D scene for ultrasound simulation.

        Contains meshes and their material properties. The world has a background
        material (typically "water") and can contain multiple objects with different
        materials.
    )pbdoc")
      .def(py::init([](const std::string& background_material) {
             spdlog::info("Creating World with background material: {}", background_material);
             try {
               auto world = std::make_unique<raysim::World>(background_material);
               spdlog::info("World created successfully");
               return world;
             } catch (const std::exception& e) {
               spdlog::error("Failed to create World: {}", e.what());
               throw;
             }
           }),
           py::arg("background_material") = "water",
           R"pbdoc(
        Initialize a new World.

        Args:
            background_material (str): Name of the background material (default: "water")
      )pbdoc")
      .def(
          "add",
          [](raysim::World& self, py::object obj) {
            spdlog::info("Adding object to world");
            try {
              auto* hitable_ptr = obj.cast<raysim::Hitable*>();
              auto unique_hitable = std::unique_ptr<raysim::Hitable>(hitable_ptr);
              self.add(std::move(unique_hitable));
              obj.release();
              spdlog::info("Object added successfully");
            } catch (const std::exception& e) {
              spdlog::error("Failed to add object to world: {}", e.what());
              throw;
            }
          },
          R"pbdoc(
        Add an object (Mesh or Sphere) to the world.
        Note: The world takes ownership of the object.
      )pbdoc")
      .def("get_background_material",
           &raysim::World::get_background_material,
           "Get the background material name")
      .def(
          "get_aabb_min",
          [](const raysim::World& self) {
            auto min = self.get_aabb_min();
            return float3_to_numpy(min);
          },
          "Get the minimum point of the world's bounding box")
      .def(
          "get_aabb_max",
          [](const raysim::World& self) {
            auto max = self.get_aabb_max();
            return float3_to_numpy(max);
          },
          "Get the maximum point of the world's bounding box");

  // Bind UltrasoundProbe class
  py::class_<raysim::UltrasoundProbe>(m, "UltrasoundProbe", R"pbdoc(
        Represents an ultrasound probe with its imaging parameters.

        The probe is defined by:
            - pose: 3D position and orientation
            - number of elements
            - opening angle
            - radius of curvature
            - frequency
            - elevational parameters
    )pbdoc")
      .def(py::init<const raysim::Pose&,
                    uint32_t,
                    float,
                    float,
                    float,
                    float,
                    uint32_t,
                    float,
                    float,
                    float>(),
           py::arg("pose"),
           py::arg("num_elements") = 4096,
           py::arg("opening_angle") = 73.f,
           py::arg("radius") = 45.f,
           py::arg("frequency") = 2.5f,
           py::arg("elevational_height") = 7.f,
           py::arg("num_el_samples") = 1,
           py::arg("f_num") = 0.7f,
           py::arg("speed_of_sound") = 1.54f,
           py::arg("pulse_duration") = 2.f)
      .def("set_pose", &raysim::UltrasoundProbe::set_pose, "Set the probe's pose")
      .def("get_pose", &raysim::UltrasoundProbe::get_pose, "Get the probe's current pose")
      .def("get_num_elements",
           &raysim::UltrasoundProbe::get_num_elements,
           "Get number of probe elements")
      .def("get_opening_angle",
           &raysim::UltrasoundProbe::get_opening_angle,
           "Get probe opening angle (degrees)")
      .def("get_radius", &raysim::UltrasoundProbe::get_radius, "Get probe radius of curvature")
      .def("get_frequency", &raysim::UltrasoundProbe::get_frequency, "Get probe frequency (MHz)")
      .def("get_element_spacing",
           &raysim::UltrasoundProbe::get_element_spacing,
           "Get spacing between elements")
      .def("get_elevational_height",
           &raysim::UltrasoundProbe::get_elevational_height,
           "Get elevational aperture height")
      .def("get_num_el_samples",
           &raysim::UltrasoundProbe::get_num_el_samples,
           "Get number of elevational samples")
      .def("get_axial_resolution",
           &raysim::UltrasoundProbe::get_axial_resolution,
           "Get axial resolution")
      .def("get_lateral_resolution",
           &raysim::UltrasoundProbe::get_lateral_resolution,
           "Get lateral resolution")
      .def("get_wave_length", &raysim::UltrasoundProbe::get_wave_length, "Get wavelength")
      .def("get_elevational_spatial_frequency",
           &raysim::UltrasoundProbe::get_elevational_spatial_frequency,
           "Get elevational spatial frequency");

  // Bind SimParams struct
  py::class_<raysim::RaytracingUltrasoundSimulator::SimParams>(m, "SimParams", R"pbdoc(
        Simulation parameters for ultrasound imaging.

        Parameters:
            - t_far: Maximum imaging depth
            - buffer_size: Ray buffer size
            - max_depth: Maximum ray reflection depth
            - min_intensity: Minimum ray intensity threshold
            - use_scattering: Enable scattering simulation
            - conv_psf: Enable PSF convolution
            - enable_cuda_timing: Enable CUDA timing measurements
            - write_debug_images: Enable debug image output
            - b_mode_size: B-mode image size as (width, height), accepts tuple, list, or numpy array
            - boundary_value: Value for pixels outside the scan area (e.g., float('inf') for white, float('-inf') for black)
    )pbdoc")
      .def(py::init<>())
      .def_readwrite("t_far",
                     &raysim::RaytracingUltrasoundSimulator::SimParams::t_far,
                     "Maximum imaging depth")
      .def_readwrite("buffer_size",
                     &raysim::RaytracingUltrasoundSimulator::SimParams::buffer_size,
                     "Ray buffer size")
      .def_readwrite("max_depth",
                     &raysim::RaytracingUltrasoundSimulator::SimParams::max_depth,
                     "Maximum ray reflection depth")
      .def_readwrite("min_intensity",
                     &raysim::RaytracingUltrasoundSimulator::SimParams::min_intensity,
                     "Minimum ray intensity threshold")
      .def_readwrite("use_scattering",
                     &raysim::RaytracingUltrasoundSimulator::SimParams::use_scattering,
                     "Enable scattering simulation")
      .def_readwrite("conv_psf",
                     &raysim::RaytracingUltrasoundSimulator::SimParams::conv_psf,
                     "Enable PSF convolution")
      .def_readwrite("enable_cuda_timing",
                     &raysim::RaytracingUltrasoundSimulator::SimParams::enable_cuda_timing,
                     "Enable CUDA timing measurements")
      .def_readwrite("write_debug_images",
                     &raysim::RaytracingUltrasoundSimulator::SimParams::write_debug_images,
                     "Enable debug image output")
      .def_readwrite("boundary_value",
                     &raysim::RaytracingUltrasoundSimulator::SimParams::boundary_value,
<<<<<<< HEAD
                     "Value for pixels outside the scan area (e.g., float('inf') for white, float('-inf') for black)")
=======
                     "Value for pixels outside the scan area (e.g., float('inf') for white, "
                     "float('-inf') for black)")
>>>>>>> 52f7b1e7
      .def_property(
          "b_mode_size",
          [](raysim::RaytracingUltrasoundSimulator::SimParams& self) {
            return py::make_tuple(self.b_mode_size.x, self.b_mode_size.y);
          },
          [](raysim::RaytracingUltrasoundSimulator::SimParams& self, py::object size) {
            // Check if input is a numpy array
            if (py::isinstance<py::array>(size)) {
              auto array = size.cast<py::array>();
              if (array.ndim() != 1 || array.shape(0) != 2) {
                throw std::runtime_error("b_mode_size numpy array must have shape (2,)");
              }

              // Handle different numeric types in numpy arrays
              if (array.dtype().kind() == 'i') {
                auto buf = array.request();
                int* ptr = static_cast<int*>(buf.ptr);
                self.b_mode_size =
                    make_uint2(static_cast<uint32_t>(ptr[0]), static_cast<uint32_t>(ptr[1]));
              } else if (array.dtype().kind() == 'u') {
                auto buf = array.request();
                unsigned int* ptr = static_cast<unsigned int*>(buf.ptr);
                self.b_mode_size =
                    make_uint2(static_cast<uint32_t>(ptr[0]), static_cast<uint32_t>(ptr[1]));
              } else if (array.dtype().kind() == 'f') {
                auto buf = array.request();
                float* ptr = static_cast<float*>(buf.ptr);
                self.b_mode_size =
                    make_uint2(static_cast<uint32_t>(ptr[0]), static_cast<uint32_t>(ptr[1]));
              } else {
                throw std::runtime_error("Unsupported numpy array data type for b_mode_size");
              }
            }
            // Check if it's a tuple or list
            else if (py::isinstance<py::tuple>(size) || py::isinstance<py::list>(size)) {
              if (py::len(size) != 2) {
                throw std::runtime_error("b_mode_size tuple/list must have exactly 2 elements");
              }

              try {
                uint32_t width = py::cast<uint32_t>(size[py::int_(0)]);
                uint32_t height = py::cast<uint32_t>(size[py::int_(1)]);
                self.b_mode_size = make_uint2(width, height);
              } catch (const py::cast_error&) {
                throw std::runtime_error(
                    "b_mode_size elements must be convertible to unsigned integers");
              }
            } else {
              throw std::runtime_error(
                  "b_mode_size must be a tuple, list, or numpy array with 2 elements");
            }
          },
          "B-mode image size as (width, height), can be a tuple, list, or numpy array");

  // Bind RaytracingUltrasoundSimulator class
  py::class_<raysim::RaytracingUltrasoundSimulator>(m, "RaytracingUltrasoundSimulator", R"pbdoc(
        Main ultrasound simulation engine using raytracing.

        This class performs the actual ultrasound simulation by:
            1. Raytracing through the scene geometry
            2. Computing acoustic interactions
            3. Generating B-mode images
    )pbdoc")
      .def(py::init([](raysim::World* world, const raysim::Materials* materials) {
             try {
               spdlog::info("Creating RaytracingUltrasoundSimulator");
               auto simulator =
                   std::make_unique<raysim::RaytracingUltrasoundSimulator>(world, materials);
               spdlog::info("RaytracingUltrasoundSimulator created successfully");
               return simulator;
             } catch (const std::exception& e) {
               spdlog::error("Failed to create RaytracingUltrasoundSimulator: {}", e.what());
               throw;
             }
           }),
           R"pbdoc(
        Initialize a new simulator.

        Args:
            world: World instance containing the scene geometry
            materials: Materials instance with material definitions
      )pbdoc")
      .def("get_min_x",
           &raysim::RaytracingUltrasoundSimulator::get_min_x,
           "Get the minimum x value of the simulated region [mm]")
      .def("get_max_x",
           &raysim::RaytracingUltrasoundSimulator::get_max_x,
           "Get the maximum x value of the simulated region [mm]")
      .def("get_min_z",
           &raysim::RaytracingUltrasoundSimulator::get_min_z,
           "Get the minimum z value of the simulated region [mm]")
      .def("get_max_z",
           &raysim::RaytracingUltrasoundSimulator::get_max_z,
           "Get the maximum z value of the simulated region [mm]")
      .def(
          "simulate",
          [](raysim::RaytracingUltrasoundSimulator& self,
             const raysim::UltrasoundProbe* probe,
             const raysim::RaytracingUltrasoundSimulator::SimParams& params) {
            try {
              spdlog::info("Starting simulation");
              auto result = self.simulate(probe, params);

              if (!result.b_mode) {
                spdlog::error("Simulation returned null b_mode");
                throw std::runtime_error("Simulation returned null b_mode");
              }

              const uint32_t elements = result.b_mode->get_size() / sizeof(float);
              auto host_data = std::unique_ptr<float[]>(new float[elements]);
              result.b_mode->download(host_data.get(), cudaStreamDefault);

              std::vector<ssize_t> shape = {static_cast<ssize_t>(params.b_mode_size.y),
                                            static_cast<ssize_t>(params.b_mode_size.x)};
              auto array = py::array_t<float>(shape, host_data.get());

              spdlog::info("Simulation completed successfully");
              return array;

            } catch (const std::exception& e) {
              spdlog::error("Exception in simulate: {}", e.what());
              throw;
            }
          },
          R"pbdoc(
        Perform ultrasound simulation.

        Args:
            probe: UltrasoundProbe instance defining imaging parameters
            params: SimParams instance with simulation settings

        Returns:
            np.ndarray: B-mode ultrasound image
      )pbdoc");

  // Bind Hitable base class
  py::class_<raysim::Hitable>(m, "Hitable", R"pbdoc(
        Base class for objects that can be hit by rays.

        This is the parent class for Mesh and Sphere objects.
    )pbdoc")
      .def(
          "get_aabb_min",
          [](const raysim::Hitable& self) { return float3_to_numpy(self.get_aabb_min()); },
          "Get the minimum point of the object's bounding box")
      .def(
          "get_aabb_max",
          [](const raysim::Hitable& self) { return float3_to_numpy(self.get_aabb_max()); },
          "Get the maximum point of the object's bounding box");

  // Bind Mesh class
  py::class_<raysim::Mesh, raysim::Hitable>(m, "Mesh", R"pbdoc(
        Represents a 3D mesh object for ultrasound simulation.

        The mesh is loaded from an OBJ file and assigned a material.
    )pbdoc")
      .def(py::init([](const std::string& file_name, uint32_t material_id) {
             spdlog::info(
                 "Creating Mesh from file: {} with material_id: {}", file_name, material_id);
             try {
               auto mesh = std::make_unique<raysim::Mesh>(file_name, material_id);
               spdlog::info("Mesh created successfully");
               return mesh;
             } catch (const std::exception& e) {
               spdlog::error("Failed to create Mesh: {}", e.what());
               throw;
             }
           }),
           py::arg("file_name"),
           py::arg("material_id"),
           R"pbdoc(
        Initialize a new mesh.

        Args:
            file_name (str): Path to OBJ file
            material_id (int): Material index from Materials.get_index()
      )pbdoc");

  // Bind Sphere class
  py::class_<raysim::Sphere, raysim::Hitable>(m, "Sphere", R"pbdoc(
        Represents a sphere object for ultrasound simulation.

        A simple geometric primitive useful for testing and basic simulations.
    )pbdoc")
      .def(py::init([](py::array_t<float> center, float radius, uint32_t material_id) {
             // Convert NumPy array to float3
             float3 center_float3 = numpy_to_float3(center);
             return std::make_unique<raysim::Sphere>(center_float3, radius, material_id);
           }),
           py::arg("center"),
           py::arg("radius"),
           py::arg("material_id"),
           R"pbdoc(
        Initialize a new sphere.

        Args:
            center (np.ndarray): 3D center position [x, y, z]
            radius (float): Sphere radius
            material_id (int): Material index from Materials.get_index()
      )pbdoc");
}<|MERGE_RESOLUTION|>--- conflicted
+++ resolved
@@ -343,12 +343,8 @@
                      "Enable debug image output")
       .def_readwrite("boundary_value",
                      &raysim::RaytracingUltrasoundSimulator::SimParams::boundary_value,
-<<<<<<< HEAD
-                     "Value for pixels outside the scan area (e.g., float('inf') for white, float('-inf') for black)")
-=======
                      "Value for pixels outside the scan area (e.g., float('inf') for white, "
                      "float('-inf') for black)")
->>>>>>> 52f7b1e7
       .def_property(
           "b_mode_size",
           [](raysim::RaytracingUltrasoundSimulator::SimParams& self) {
